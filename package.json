{
  "name": "vuex",
  "version": "4.0.0-beta.4",
  "description": "state management for Vue.js",
  "main": "dist/vuex.cjs.js",
  "module": "dist/vuex.esm-bundler.js",
  "browser": "dist/vuex.esm-browser.js",
  "unpkg": "dist/vuex.global.js",
  "jsdelivr": "dist/vuex.global.js",
  "typings": "types/index.d.ts",
  "sideEffects": false,
  "files": [
    "dist",
    "types/index.d.ts",
    "types/helpers.d.ts",
    "types/logger.d.ts",
    "types/vue.d.ts"
  ],
  "scripts": {
    "dev": "node examples/server.js",
    "build": "node scripts/build.js",
    "lint": "eslint src test",
    "test": "npm run lint && npm run test:types && npm run test:unit && npm run test:ssr && npm run test:e2e",
    "test:unit": "jest --testPathIgnorePatterns test/e2e",
    "test:e2e": "start-server-and-test dev http://localhost:8080 'jest --testPathIgnorePatterns test/unit'",
    "test:ssr": "cross-env VUE_ENV=server jest --testPathIgnorePatterns test/e2e",
    "test:types": "tsc -p types/test",
    "coverage": "jest --testPathIgnorePatterns test/e2e --coverage",
    "changelog": "conventional-changelog -p angular -i CHANGELOG.md -s",
    "release": "node scripts/release.js",
    "docs": "vuepress dev docs",
    "docs:build": "vuepress build docs"
  },
  "repository": {
    "type": "git",
    "url": "git+https://github.com/vuejs/vuex.git"
  },
  "author": "Evan You",
  "license": "MIT",
  "bugs": {
    "url": "https://github.com/vuejs/vuex/issues"
  },
  "homepage": "https://github.com/vuejs/vuex#readme",
  "peerDependencies": {
    "vue": "^3.0.0-beta.10"
  },
  "devDependencies": {
    "@babel/core": "^7.9.6",
    "@babel/preset-env": "^7.9.6",
    "@rollup/plugin-buble": "^0.21.3",
    "@rollup/plugin-commonjs": "^11.1.0",
    "@rollup/plugin-node-resolve": "^7.1.3",
    "@rollup/plugin-replace": "^2.3.2",
    "@types/node": "^13.13.5",
<<<<<<< HEAD
    "@vue/compiler-sfc": "^3.0.0-beta.10",
=======
    "@vuepress/theme-vue": "^1.5.4",
>>>>>>> de05d424
    "babel-jest": "^26.0.1",
    "babel-loader": "^8.1.0",
    "brotli": "^1.3.2",
    "chalk": "^4.0.0",
    "conventional-changelog-cli": "^2.0.31",
    "cross-env": "^5.2.0",
    "css-loader": "^2.1.0",
    "enquirer": "^2.3.5",
    "eslint": "^6.8.0",
    "eslint-plugin-vue-libs": "^4.0.0",
    "execa": "^4.0.0",
    "express": "^4.17.1",
    "jest": "^26.0.1",
    "puppeteer": "^4.0.0",
    "regenerator-runtime": "^0.13.5",
    "rollup": "^2.8.2",
    "rollup-plugin-terser": "^5.3.0",
    "semver": "^7.3.2",
    "start-server-and-test": "^1.11.0",
    "todomvc-app-css": "2.1.0",
    "typescript": "^3.8.3",
<<<<<<< HEAD
    "vue": "^3.0.0-beta.10",
    "vue-loader": "^16.0.0-beta.1",
    "vue-template-compiler": "^2.5.22",
    "vuepress": "^0.14.11",
    "vuepress-theme-vue": "^1.1.1",
=======
    "vue": "2.5.22",
    "vue-loader": "15.2.1",
    "vue-server-renderer": "2.5.22",
    "vue-template-compiler": "2.5.22",
    "vuepress": "^1.5.4",
>>>>>>> de05d424
    "webpack": "^4.43.0",
    "webpack-dev-middleware": "^3.7.2",
    "webpack-hot-middleware": "^2.25.0"
  }
}<|MERGE_RESOLUTION|>--- conflicted
+++ resolved
@@ -52,11 +52,8 @@
     "@rollup/plugin-node-resolve": "^7.1.3",
     "@rollup/plugin-replace": "^2.3.2",
     "@types/node": "^13.13.5",
-<<<<<<< HEAD
     "@vue/compiler-sfc": "^3.0.0-beta.10",
-=======
     "@vuepress/theme-vue": "^1.5.4",
->>>>>>> de05d424
     "babel-jest": "^26.0.1",
     "babel-loader": "^8.1.0",
     "brotli": "^1.3.2",
@@ -78,19 +75,12 @@
     "start-server-and-test": "^1.11.0",
     "todomvc-app-css": "2.1.0",
     "typescript": "^3.8.3",
-<<<<<<< HEAD
     "vue": "^3.0.0-beta.10",
     "vue-loader": "^16.0.0-beta.1",
     "vue-template-compiler": "^2.5.22",
-    "vuepress": "^0.14.11",
     "vuepress-theme-vue": "^1.1.1",
-=======
-    "vue": "2.5.22",
-    "vue-loader": "15.2.1",
-    "vue-server-renderer": "2.5.22",
     "vue-template-compiler": "2.5.22",
     "vuepress": "^1.5.4",
->>>>>>> de05d424
     "webpack": "^4.43.0",
     "webpack-dev-middleware": "^3.7.2",
     "webpack-hot-middleware": "^2.25.0"
