--- conflicted
+++ resolved
@@ -21,25 +21,14 @@
     "build:main": "node scripts/build-main.js",
     "build:logger": "node scripts/build-logger.js",
     "lint": "eslint src test",
-<<<<<<< HEAD
-    "test": "npm run lint && npm run test:unit && npm run test:ssr && npm run test:types && npm run test:e2e",
-    "test:unit": "jasmine JASMINE_CONFIG_PATH=test/unit/jasmine.json",
-    "test:e2e": "node test/e2e/runner.js",
-    "test:ssr": "cross-env VUE_ENV=server jasmine JASMINE_CONFIG_PATH=test/unit/jasmine.json",
-=======
     "test": "npm run lint && npm run test:types && npm run test:unit && npm run test:ssr && npm run test:e2e",
     "test:unit": "jest --testPathIgnorePatterns test/e2e",
     "test:e2e": "node test/e2e/runner.js",
     "test:ssr": "cross-env VUE_ENV=server jest --testPathIgnorePatterns test/e2e",
->>>>>>> ce0c88a8
     "test:types": "tsc -p types/test",
     "coverage": "jest --testPathIgnorePatterns test/e2e --coverage",
     "changelog": "conventional-changelog -p angular -i CHANGELOG.md -s",
-<<<<<<< HEAD
-    "release": "bash scripts/release.sh",
-=======
     "release": "node scripts/release.js",
->>>>>>> ce0c88a8
     "docs": "vuepress dev docs",
     "docs:build": "vuepress build docs"
   },
@@ -57,22 +46,6 @@
     "vue": "3.0.0-beta.4"
   },
   "devDependencies": {
-<<<<<<< HEAD
-    "@rollup/plugin-buble": "^0.21.3",
-    "@rollup/plugin-commonjs": "^11.1.0",
-    "@rollup/plugin-node-resolve": "^7.1.3",
-    "@rollup/plugin-replace": "^2.3.1",
-    "@types/node": "^13.13.2",
-    "@vue/compiler-sfc": "3.0.0-beta.4",
-    "babel-core": "^6.22.1",
-    "babel-loader": "^7.1.2",
-    "babel-plugin-transform-object-rest-spread": "^6.23.0",
-    "babel-polyfill": "^6.22.0",
-    "babel-preset-env": "^1.5.1",
-    "brotli": "^1.3.2",
-    "chalk": "^4.0.0",
-    "chromedriver": "^81.0.0",
-=======
     "@babel/core": "^7.9.6",
     "@babel/preset-env": "^7.9.6",
     "@rollup/plugin-buble": "^0.21.3",
@@ -85,28 +58,10 @@
     "brotli": "^1.3.2",
     "chalk": "^4.0.0",
     "chromedriver": "^80.0.1",
->>>>>>> ce0c88a8
     "conventional-changelog-cli": "^2.0.31",
     "cross-env": "^5.2.0",
     "cross-spawn": "^6.0.5",
     "css-loader": "^2.1.0",
-<<<<<<< HEAD
-    "eslint": "^5.12.0",
-    "eslint-plugin-vue-libs": "^3.0.0",
-    "execa": "^4.0.0",
-    "express": "^4.14.1",
-    "jasmine": "2.8.0",
-    "jasmine-core": "2.8.0",
-    "jsdom": "^16.2.2",
-    "nightwatch": "^1.3.1",
-    "nightwatch-helpers": "^1.2.0",
-    "rollup": "^2.7.2",
-    "rollup-plugin-terser": "^5.3.0",
-    "todomvc-app-css": "^2.1.0",
-    "typescript": "^3.8.3",
-    "vue": "3.0.0-beta.4",
-    "vue-loader": "16.0.0-alpha.3",
-=======
     "enquirer": "^2.3.5",
     "eslint": "^6.8.0",
     "eslint-plugin-vue-libs": "^4.0.0",
@@ -123,16 +78,11 @@
     "typescript": "^3.8.3",
     "vue": "^2.5.22",
     "vue-loader": "^15.2.1",
->>>>>>> ce0c88a8
     "vue-template-compiler": "^2.5.22",
     "vuepress": "^0.14.1",
     "vuepress-theme-vue": "^1.1.0",
     "webpack": "^4.43.0",
     "webpack-dev-middleware": "^3.7.2",
-<<<<<<< HEAD
-    "webpack-hot-middleware": "^2.19.1"
-=======
     "webpack-hot-middleware": "^2.25.0"
->>>>>>> ce0c88a8
   }
 }